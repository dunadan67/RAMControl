--- conflicted
+++ resolved
@@ -210,7 +210,13 @@
         # all categories used
         assert len(pool.category.unique()) == 26
 
-<<<<<<< HEAD
+        # uniqueness
+        pool2 = listgen.catfr.generate_session_pool()
+        for n in pool.listno.unique():
+            first = pool[pool.listno == n]
+            second = pool2[pool2.listno == n]
+            assert not (first.word == second.word).all()
+
 
 class TestPAL:
     def test_generate_session_pool(self):
@@ -246,11 +252,3 @@
 
 
 
-=======
-        # uniqueness
-        pool2 = listgen.catfr.generate_session_pool()
-        for n in pool.listno.unique():
-            first = pool[pool.listno == n]
-            second = pool2[pool2.listno == n]
-            assert not (first.word == second.word).all()
->>>>>>> cbe57b2e
